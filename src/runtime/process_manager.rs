--- conflicted
+++ resolved
@@ -110,30 +110,14 @@
         let child_index = child_index_option.expect("Has been checked above");
         let is_cronjob = self.cron.is_cronjob(child_index);
         let child_crashed: bool;
-<<<<<<< HEAD
-        let child = &mut self.process_map.process_for_pid(pid);
+        let child = &mut self.process_map.process_for_pid(pid)
+            .expect("Has been checked above");
         child.state = if rc == 0 {
             child_crashed = false;
             if is_cronjob {
                 info!("Child {} has finished and is going to sleep", child.name);
                 trace!("Child {} has finished and is going to sleep", child.name);
                 ProcessState::Sleeping
-=======
-        {
-            let child = &mut self.process_map.process_for_pid(pid)
-                .expect("Has been checked above");
-            child.state = if rc == 0 {
-                child_crashed = false;
-                if is_cronjob {
-                    info!("Child {} has finished and is going to sleep", child.name);
-                    trace!("Child {} has finished and is going to sleep", child.name);
-                    ProcessState::Sleeping
-                } else {
-                    info!("Child {} exited successfully", child.name);
-                    trace!("Child {} exited successfully", child.name);
-                    ProcessState::Done
-                }
->>>>>>> 853301a5
             } else {
                 info!("Child {} exited successfully", child.name);
                 trace!("Child {} exited successfully", child.name);
