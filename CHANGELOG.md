--- conflicted
+++ resolved
@@ -5,16 +5,14 @@
 
 ## Unreleased
 
-<<<<<<< HEAD
 ### Maintenance
 
 * Update library dependencies
-=======
+
 ### Added
 
 * New process type `notify`
   ([#41](https://gitlab.com/veenj/cinit/issues/41))
->>>>>>> 30db1cea
 
 ## [1.3.9]
 
